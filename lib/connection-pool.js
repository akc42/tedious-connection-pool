'use strict';
var Connection = require('tedious').Connection;
var EventEmitter = require('events').EventEmitter;
var util = require('util');

Connection.prototype.release = function() {
    this.pool.release(this);
};

var PENDING = 0;
var FREE = 1;
var USED = 2;

function ConnectionPool(poolConfig, connectionConfig) {
    this.connections = []; //open connections of any state
    this.waiting = []; //acquire() callbacks that are waiting for a connection to come available
    this.connectionConfig = connectionConfig;

    this.max = poolConfig.max || 50;

    this.min = Math.min(this.max, poolConfig.min >= 0 ? poolConfig.min : 10);

    this.idleTimeout = !poolConfig.idleTimeout && poolConfig.idleTimeout !== false
        ? 300000 //5 min
        : poolConfig.idleTimeout;

    this.retryDelay = !poolConfig.retryDelay && poolConfig.retryDelay !== false
        ? 5000
        : poolConfig.retryDelay;

    this.acquireTimeout = !poolConfig.acquireTimeout && poolConfig.acquireTimeout !== false
        ? 60000 //1 min
        : poolConfig.acquireTimeout;

    if (poolConfig.log) {
        if (Object.prototype.toString.call(poolConfig.log) == '[object Function]')
            this.log = poolConfig.log;
        else {
            this.log = function(text) {
                console.log('Tedious-Connection-Pool: ' + text);
            };
        }
    } else {
        this.log = function() {};
    }

    this.drained = false;

    this._nextId = 0;
    this._retryTimeout = null;

    setImmediate(fill.bind(this));
}

util.inherits(ConnectionPool, EventEmitter);

function newConnection(pooled) {
    if (this.drained) //pool has been drained
        return;

<<<<<<< HEAD
=======
    var self = this;
    var endHandler;

    this.log('creating connection: ' + cid);
    var connection = new Connection(this.connectionConfig);
    connection.pool = this;
>>>>>>> b516f821
    if (pooled) {
        pooled.id = ++this._nextId;
        pooled.status = PENDING;
    } else {
        pooled = {
            id: ++this._nextId,
            status: PENDING
        };

        this.connections.push(pooled);
    }
    this.log('creating connection: ' + pooled.id);

    setImmediate(createConnection.bind(this, pooled)); //avoid blocking if a lot of connections are being created
}

function createConnection(pooled) {
    var self = this;

    var connection = new Connection(this.connectionConfig);
    pooled.con = connection;
    connection.pool = this;

    var endHandler = function () {
        self.log('connection ended: ' + pooled.id);
        if (self.drained) //pool has been drained
            return;

        for (var i = self.connections.length - 1; i >= 0; i--) {
            if (self.connections[i].con === connection) {
                self.connections.splice(i, 1);
                fill.call(self);
                return;
            }
        }
    };

    var handleError = function(err) {
        self.log('connection closing because of error');

        connection.removeListener('end', endHandler);
<<<<<<< HEAD
        for (var i = self.connections.length - 1; i >= 0; i--) {
            if (self.connections[i].con === connection) {
                self.connections.splice(i, 1);
                break;
            }
        }
        connection.close();

        self.emit('error', err);

        if (!self._retryTimeout)
            self._retryTimeout = setTimeout(function() {
                self._retryTimeout = null;
                fill.call(self);
            }, self.retryDelay);
=======
        pooled.status = RETRY;
        pooled.con = undefined;
        if (pooled.timeout)
            clearTimeout(pooled.timeout);

        pooled.timeout = setTimeout(createConnection.bind(self, pooled), self.retryDelay);
        self.emit('error', err);
>>>>>>> b516f821
    };

    connection.on('connect', function (err) {
        self.log('connection connected: ' + pooled.id);
        if (self.drained) { //pool has been drained
            self.log('connection closing because pool is drained');
            connection.close();
            return;
        }

        if (err) {
            handleError(err);
            return;
        }

        var waiter = self.waiting.shift();
        if (waiter !== undefined)
            setUsed.call(self, pooled, waiter);
        else
            setFree.call(self, pooled);
    });

    connection.on('error', handleError);

<<<<<<< HEAD
=======
    var endHandler = function () {
        self.log('connection ended: ' + pooled.id);
        if (self.drained) //pool has been drained
            return;

        for (var i = self.connections.length - 1; i >= 0; i--) {
            if (self.connections[i].con === connection) {
                self.connections.splice(i, 1);
                fill.call(self);
                return;
            }
        }
    };

>>>>>>> b516f821
    connection.on('end', endHandler);
}

function fill() {
    if (this.drained || this._retryTimeout) //pool has been drained
        return;

    var available = 0;
    for (var i = this.connections.length - 1; i >= 0; i--) {
        if (this.connections[i].status !== USED) {
            available++;
        }
    }

    var amount = Math.min(
        this.max - this.connections.length, //max that can be created
        this.waiting.length - available); //how many are needed, minus how many are available

    amount = Math.max(
        this.min - this.connections.length, //amount to create to reach min
        amount);

    if (amount > 0)
        this.log('filling pool with ' + amount);

    for (i = 0; i < amount; i++)
        newConnection.call(this);
}

ConnectionPool.prototype.acquire = function (callback) {
    if (this.drained) //pool has been drained
        return;

    var self = this;
    var free;

    //look for free connection
    var l = this.connections.length;
    for (var i = 0; i < l; i++) {
        var pooled = this.connections[i];

        if (pooled.status === FREE) {
            free = pooled;
            break;
        }
    }

    var waiter = {
        callback: callback
    };

    if (free === undefined) { //no valid connection found
        if (this.acquireTimeout) {

            waiter.timeout = setTimeout(function () {
                for (var i = self.waiting.length - 1; i >= 0; i--) {
                    var waiter2 = self.waiting[i];

                    if (waiter2.timeout === waiter.timeout) {
                        self.waiting.splice(i, 1);
                        waiter.callback(new Error('Acquire Timeout Exceeded'));
                        return;
                    }
                }
            }, this.acquireTimeout);
        }

        this.waiting.push(waiter);
        fill.call(this);
    } else {
        setUsed.call(this, free, waiter);
    }
};

function setUsed(pooled, waiter) {
    pooled.status = USED;
    if (pooled.timeout)
        clearTimeout(pooled.timeout);
    if (waiter.timeout)
        clearTimeout(waiter.timeout);
    waiter.callback(null, pooled.con);
}

function setFree(pooled) {
    var self = this;

    pooled.status = FREE;
    pooled.timeout = setTimeout(function() {
        self.log('closing idle connection: ' + pooled.id);
        pooled.con.close();
    }, this.idleTimeout);
}

ConnectionPool.prototype.release = function(connection) {
    if (this.drained) //pool has been drained
        return;

    var self = this;
    var i, pooled;

    for (i = self.connections.length - 1; i >= 0; i--) {
        pooled = self.connections[i];

        if (pooled.con && pooled.con === connection) {
            //reset connection & release it
            connection.reset(function (err) {
                if (err) { //there is an error, don't reuse the connection, just close it
                    pooled.con.close();
                    return;
                }
                self.log('connection reset: ' + pooled.id);

                var waiter = self.waiting.shift();

                if (waiter !== undefined) {
                    setUsed.call(self, pooled, waiter);
                    //if (waiter.timeout)
                    //    clearTimeout(waiter.timeout);
                    //waiter.callback(null, connection);
                } else {
                    setFree.call(self, pooled);
                }
            });

            return;
        }
    }
};

ConnectionPool.prototype.drain = function (callback) {
    this.log('draining pool');
    if (this.drained) {//pool has been drained
        if (callback)
            callback();
        return;
    }

    this.drained = true;

    for (i = this.waiting.length - 1; i >= 0; i--) {
        var waiter = this.waiting[i];

        if (waiter.timeout)
            clearTimeout(waiter.timeout);
    }

    this.waiting = null;

    var eventTotal = this.connections.length;
    var eventCount = 0;

    if (eventTotal === 0 && callback)
        callback();

    var ended = function() {
        if (++eventCount === eventTotal && callback)
            callback();
    };

    for (var i = this.connections.length - 1; i >= 0; i--) {
        var pooled = this.connections[i];
<<<<<<< HEAD
=======

>>>>>>> b516f821
        if (pooled.timeout)
            clearTimeout(pooled.timeout);

        if (pooled.con) {
            pooled.con.on('end', ended);
            pooled.con.close();
<<<<<<< HEAD
=======
        } else {
            ended();
>>>>>>> b516f821
        }
    }

    this.connections = null;
};

module.exports = ConnectionPool;<|MERGE_RESOLUTION|>--- conflicted
+++ resolved
@@ -58,15 +58,6 @@
     if (this.drained) //pool has been drained
         return;
 
-<<<<<<< HEAD
-=======
-    var self = this;
-    var endHandler;
-
-    this.log('creating connection: ' + cid);
-    var connection = new Connection(this.connectionConfig);
-    connection.pool = this;
->>>>>>> b516f821
     if (pooled) {
         pooled.id = ++this._nextId;
         pooled.status = PENDING;
@@ -104,36 +95,31 @@
         }
     };
 
+    connection.on('end', endHandler);
+
     var handleError = function(err) {
         self.log('connection closing because of error');
+        self.emit('error', err);
 
         connection.removeListener('end', endHandler);
-<<<<<<< HEAD
         for (var i = self.connections.length - 1; i >= 0; i--) {
             if (self.connections[i].con === connection) {
                 self.connections.splice(i, 1);
                 break;
             }
         }
-        connection.close();
-
-        self.emit('error', err);
+
+        if (pooled.timeout)
+            clearTimeout(pooled.timeout);
 
         if (!self._retryTimeout)
             self._retryTimeout = setTimeout(function() {
                 self._retryTimeout = null;
                 fill.call(self);
             }, self.retryDelay);
-=======
-        pooled.status = RETRY;
-        pooled.con = undefined;
-        if (pooled.timeout)
-            clearTimeout(pooled.timeout);
-
-        pooled.timeout = setTimeout(createConnection.bind(self, pooled), self.retryDelay);
-        self.emit('error', err);
->>>>>>> b516f821
     };
+
+    connection.on('error', handleError);
 
     connection.on('connect', function (err) {
         self.log('connection connected: ' + pooled.id);
@@ -154,27 +140,6 @@
         else
             setFree.call(self, pooled);
     });
-
-    connection.on('error', handleError);
-
-<<<<<<< HEAD
-=======
-    var endHandler = function () {
-        self.log('connection ended: ' + pooled.id);
-        if (self.drained) //pool has been drained
-            return;
-
-        for (var i = self.connections.length - 1; i >= 0; i--) {
-            if (self.connections[i].con === connection) {
-                self.connections.splice(i, 1);
-                fill.call(self);
-                return;
-            }
-        }
-    };
-
->>>>>>> b516f821
-    connection.on('end', endHandler);
 }
 
 function fill() {
@@ -250,10 +215,14 @@
 
 function setUsed(pooled, waiter) {
     pooled.status = USED;
-    if (pooled.timeout)
+    if (pooled.timeout) {
         clearTimeout(pooled.timeout);
-    if (waiter.timeout)
+        pooled.timeout = undefined;
+    }
+    if (waiter.timeout) {
         clearTimeout(waiter.timeout);
+        waiter.timeout = undefined;
+    }
     waiter.callback(null, pooled.con);
 }
 
@@ -325,31 +294,28 @@
     var eventTotal = this.connections.length;
     var eventCount = 0;
 
-    if (eventTotal === 0 && callback)
-        callback();
+    if (eventTotal === 0) {
+        if (callback)
+            callback();
+        return;
+    }
 
     var ended = function() {
-        if (++eventCount === eventTotal && callback)
-            callback();
+        if (++eventCount === eventTotal)
+            if (callback)
+                callback();
     };
 
     for (var i = this.connections.length - 1; i >= 0; i--) {
         var pooled = this.connections[i];
-<<<<<<< HEAD
-=======
-
->>>>>>> b516f821
         if (pooled.timeout)
             clearTimeout(pooled.timeout);
 
         if (pooled.con) {
             pooled.con.on('end', ended);
             pooled.con.close();
-<<<<<<< HEAD
-=======
         } else {
             ended();
->>>>>>> b516f821
         }
     }
 
